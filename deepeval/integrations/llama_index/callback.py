from typing import (
    Any,
    Dict,
    List,
    Optional,
    Union,
    Iterable,
    Iterator,
    Tuple,
    Mapping,
    cast,
)
from contextvars import ContextVar
from time import perf_counter
import json

from llama_index.core.callbacks.base_handler import BaseCallbackHandler
from llama_index.core.callbacks.schema import CBEventType, EventPayload
from llama_index.core.schema import BaseNode, NodeWithScore, TextNode
from llama_index.core.callbacks.base_handler import BaseCallbackHandler
from llama_index.core.base.response.schema import StreamingResponse
from llama_index.core.callbacks import CBEventType, EventPayload
from llama_index.core.callbacks.schema import BASE_TRACE_EVENT
from llama_index.core.llms import ChatMessage, ChatResponse
from llama_index.core.bridge.pydantic import BaseModel
from llama_index.core.tools import ToolMetadata
from llama_index.core.llms import ChatMessage
from openai.types.chat import ChatCompletion
from llama_index.core import Response

from deepeval.tracing import (
    trace_manager,
    BaseTrace,
    LlmTrace,
    GenericTrace,
    EmbeddingTrace,
    RerankingTrace,
    RetrieverTrace,
    ChunkTrace,
    NodeParsingTrace,
    TraceStatus,
    LlmAttributes,
    EmbeddingAttributes,
    RerankingAttributes,
    RetrieverAttributes,
    TraceType,
    TraceProvider,
    LlamaIndexTraceType,
    RetrievalNode,
    QueryTrace,
    QueryAttributes,
    SynthesizeAttributes,
    SynthesizeTrace,
    ChunkAttributes,
    NodeParsingAttributes,
    GenericAttributes,
    AgentAttributes,
    AgentTrace,
    TraceData,
)
from deepeval.utils import dataclass_to_dict, class_to_dict
from deepeval.monitor import monitor

events_to_ignore = [
    CBEventType.TREE,
    CBEventType.SUB_QUESTION,
    CBEventType.FUNCTION_CALL,
    # CBEventType.CHUNKING,
    # CBEventType.NODE_PARSING,
    # CBEventType.EMBEDDING,
    # CBEventType.LLM,
    # CBEventType.QUERY,
    # CBEventType.RETRIEVE,
    # CBEventType.SYNTHESIZE,
    # CBEventType.TEMPLATING,
    # CBEventType.RERANKING,
    # CBEventType.EXCEPTION,
    # CBEventType.AGENT_STEP,
]


class LlamaIndexCallbackHandler(BaseCallbackHandler):
    def __init__(self, auto_eval: bool = False) -> None:
        self.track_params = ContextVar("track_params", default={})
        self.event_map = ContextVar("event_map", default={})
        self._templating_parent_id = ContextVar(
            "_templating_parent_id", default={}
        )
        self._templating_payloads = ContextVar(
            "_templating_payloads", default={}
        )
        self.auto_eval = auto_eval
        super().__init__(
            event_starts_to_ignore=events_to_ignore,
            event_ends_to_ignore=events_to_ignore,
        )

    def start_trace(self, trace_id: Optional[str] = None) -> None:
        self.event_map.set({})
        return

    def end_trace(
        self,
        trace_id: Optional[str] = None,
        trace_map: Optional[Dict[str, List[str]]] = None,
    ) -> None:
        return

    def on_event_start(
        self,
        event_type: CBEventType,
        payload: Optional[Dict[str, Any]] = None,
        event_id: str = "",
        parent_id: str = "",
    ) -> str:
        # set outtermost provider
        if not trace_manager.get_outter_provider():
            trace_manager.set_outter_provider(TraceProvider.LLAMA_INDEX)

        processed_payload = self.process_payload(
            event_type, event_id, parent_id, payload, False
        )
        trace_instance = self.create_trace_instance(
            event_type, processed_payload
        )
        trace_instance.inputPayload = class_to_dict(payload)
        event_map = self.event_map.get()
        event_map[event_id] = trace_instance
        self.event_map.set(event_map)
        trace_manager.append_to_trace_stack(trace_instance)

        return

    def on_event_end(
        self,
        event_type: CBEventType,
        payload: Optional[Dict[str, Any]] = None,
        event_id: str = "",
        parent_id: str = "",
    ) -> None:
        event_map = self.event_map.get()
        trace_instance = event_map[event_id]
        processed_payload = self.process_payload(
            event_type, event_id, parent_id, payload, True
        )
        trace_instance = self.update_trace_instance(
            trace_instance, event_type, processed_payload
        )
        current_trace_stack = trace_manager.get_trace_stack_copy()
        trace_instance.outputPayload = class_to_dict(payload)

        if len(current_trace_stack) > 1:
            parent_trace = current_trace_stack[-2]
            parent_trace.traces.append(trace_instance)
            trace_manager.set_trace_stack(current_trace_stack)

        if len(current_trace_stack) == 1:
            dict_representation = dataclass_to_dict(current_trace_stack[0])
            trace_manager.set_dict_trace_stack(dict_representation)
            trace_manager.clear_trace_stack()

            if trace_manager.get_outter_provider() == TraceProvider.LLAMA_INDEX:
                track_params = self.track_params.get()
                trace_manager.set_track_params(track_params)
                if not self.auto_eval:
                    monitor(
                        event_name=current_trace_stack[0].name,
                        model=track_params.get("model") or "NA",
                        input=track_params.get("input") or "NA",
                        response=track_params.get("response") or "NA",
                        retrieval_context=track_params.get("retrieval_context"),
                        completion_time=current_trace_stack[0].executionTime,
                        token_usage=track_params.get("token_usage"),
                        trace_stack=dict_representation,
                    )
        else:
            trace_manager.pop_trace_stack()
        return

    def create_trace_instance(
        self,
        event_type: CBEventType,
        processed_payload: Optional[Dict[str, Any]] = None,
    ) -> TraceData:

        trace_kwargs = {
            "traceProvider": TraceProvider.LLAMA_INDEX,
            "type": self.convert_event_type_to_deepeval_trace_type(event_type),
            "executionTime": perf_counter(),
            "name": event_type,
            "status": TraceStatus.SUCCESS,
            "traces": [],
            "inputPayload": None,
            "outputPayload": None,
        }

        if "exception" in processed_payload:
            trace_kwargs["status"] = TraceStatus.ERROR
            trace_instance = GenericTrace(
                **trace_kwargs,
            )

        ### Different Attributes ###############################

        elif event_type == CBEventType.AGENT_STEP:
            trace_instance = AgentTrace(
                **trace_kwargs,
                agentAttributes=AgentAttributes(
                    input="", output="", name="", description=""
                ),
            )

        elif event_type == CBEventType.EMBEDDING:
            trace_instance = EmbeddingTrace(
                **trace_kwargs,
                embeddingAttributes=EmbeddingAttributes(
                    embedding_text="",
                    # Optional variables
                    model=processed_payload["embedding_model_name"],
                    embedding_length=None,
                ),
            )

        elif event_type == CBEventType.LLM:
            messages = processed_payload.get("llm_input_messages")
            trace_instance = LlmTrace(
                **trace_kwargs,
                llmAttributes=LlmAttributes(
                    input_str=next(
                        m["message_content"]
                        for m in messages
                        if m["message_role"] == "user"
                    ),
                    output_str="",
                    # Optional variables
                    model=processed_payload["llm_model_name"],
                    total_token_count=None,
                    prompt_token_count=None,
                    completion_token_count=None,
                    prompt_template=processed_payload.get(
                        "llm_prompt_template"
                    ),
                    # prompt_template_variables=processed_payload.get(
                    #     "llm_prompt_template_variables"
                    # ),
                ),
            )
            track_params = self.track_params.get()
            track_params["model"] = processed_payload["llm_model_name"]
            self.track_params.set(track_params)

        elif event_type == CBEventType.RERANKING:
            trace_instance = RerankingTrace(
                **trace_kwargs,
                rerankingAttributes=RerankingAttributes(
                    input_nodes=[],
                    output_nodes=[],
                    # Optional variables
                    model=processed_payload["reranker_model_name"],
                    top_n=processed_payload["reranker_top_k"],
                    batch_size=None,
                    query_str=None,
                ),
            )

        elif event_type == CBEventType.RETRIEVE:
            trace_instance = RetrieverTrace(
                **trace_kwargs,
                retrieverAttributes=RetrieverAttributes(
                    query_str=processed_payload["input_value"],
                    nodes=[],
                    # Optional variables
                    top_k=None,
                    average_chunk_size=None,
                    top_score=None,
                    similarity_scorer=None,
                ),
            )

        elif event_type == CBEventType.QUERY:
            trace_instance = QueryTrace(
                **trace_kwargs,
                queryAttributes=QueryAttributes(
                    input=processed_payload["input_value"], output=""
                ),
            )
            track_params = self.track_params.get()
            track_params["input"] = processed_payload["input_value"]
            self.track_params.set(track_params)

        elif event_type == CBEventType.SYNTHESIZE:
            trace_instance = SynthesizeTrace(
                **trace_kwargs,
                synthesizeAttributes=SynthesizeAttributes(
                    user_query=processed_payload["input_value"],
                    response="",
                    # Optional variables
                    retrieved_context=None,
                ),
            )

        elif event_type == CBEventType.CHUNKING:
            trace_instance = ChunkTrace(
                **trace_kwargs,
                chunkAttributes=ChunkAttributes(
                    input=processed_payload.get("chunking_input"),
                    output_chunks=[],
                ),
            )

        elif event_type == CBEventType.NODE_PARSING:
            trace_instance = NodeParsingTrace(
                **trace_kwargs,
                nodeParsingAttributes=NodeParsingAttributes(output_nodes=[]),
            )

        else:
            trace_instance = GenericTrace(
                **trace_kwargs, genericAttributes=None
            )

        return trace_instance

    def update_trace_instance(
        self,
        trace_instance: BaseTrace,
        event_type: CBEventType,
        processed_payload: Optional[Dict[str, Any]] = None,
    ) -> TraceData:

        trace_instance.executionTime = (
            perf_counter() - trace_instance.executionTime
        )

        if "exception" in processed_payload:
            trace_instance.status = TraceStatus.ERROR

        elif event_type == CBEventType.LLM and isinstance(
            trace_instance, LlmTrace
        ):
            attributes = trace_instance.llmAttributes
            attributes.output_str = processed_payload["output_value"]
            attributes.total_token_count = processed_payload.get(
                "llm_token_count_total"
            )
            attributes.prompt_token_count = processed_payload.get(
                "llm_token_prompt_count"
            )
            attributes.completion_token_count = processed_payload.get(
                "llm_token_count_completion"
<<<<<<< HEAD
            ]
            track_params = self.track_params.get()
            track_params["token_usage"] = processed_payload[
                "llm_token_count_total"
            ]
            self.track_params.set(track_params)
=======
            )
            self.track_params["token_usage"] = processed_payload.get(
                "llm_token_count_total"
            )
>>>>>>> 7bbd8fad

        elif event_type == CBEventType.EMBEDDING and isinstance(
            trace_instance, EmbeddingTrace
        ):
            attributes = trace_instance.embeddingAttributes
            embedding = processed_payload["embeddings"][0]
            attributes.embedding_text = embedding["embedding_text"]
            attributes.embedding_length = len(embedding["embedding_vector"])

        elif event_type == CBEventType.RETRIEVE and isinstance(
            trace_instance, RetrieverTrace
        ):
            attributes = trace_instance.retrieverAttributes
            total_chunk_length = 0
            top_score = 0
            nodes: List[RetrievalNode] = processed_payload[
                "retrieval_documents"
            ]
            for node in nodes:
                total_chunk_length += len(node.content)
                if node.score:
                    top_score = (
                        node.score if node.score > top_score else top_score
                    )
            attributes.nodes = nodes
            attributes.top_k = len(nodes)
            attributes.average_chunk_size = total_chunk_length // len(nodes)
            attributes.top_score = top_score
            track_params = self.track_params.get()
            track_params["retrieval_context"] = [node.content for node in nodes]
            self.track_params.set(track_params)

        elif event_type == CBEventType.QUERY and isinstance(
            trace_instance, QueryTrace
        ):
            attributes = trace_instance.queryAttributes
            attributes.output = processed_payload.get("output_value")
            track_params = self.track_params.get()
            track_params["response"] = processed_payload.get("output_value")
            self.track_params.set(track_params)

        elif event_type == CBEventType.SYNTHESIZE and isinstance(
            trace_instance, SynthesizeTrace
        ):
            attributes = trace_instance.synthesizeAttributes
            attributes.response = processed_payload.get("output_value")
        elif event_type == CBEventType.CHUNKING and isinstance(
            trace_instance, ChunkTrace
        ):
            attributes = trace_instance.chunkAttributes
            attributes.output_chunks = processed_payload.get("chunking_output")

        elif event_type == CBEventType.NODE_PARSING and isinstance(
            trace_instance, NodeParsingTrace
        ):
            attributes = trace_instance.nodeParsingAttributes
            attributes.output_nodes = processed_payload.get(
                "node_parsing_nodes"
            )

        return trace_instance

    def convert_event_type_to_deepeval_trace_type(
        self, event_type: CBEventType
    ):
        # TODO: add more types
        if event_type == CBEventType.LLM:
            return LlamaIndexTraceType.LLM
        elif event_type == CBEventType.RETRIEVE:
            return LlamaIndexTraceType.RETRIEVER
        elif event_type == CBEventType.EMBEDDING:
            return LlamaIndexTraceType.EMBEDDING
        elif event_type == CBEventType.SYNTHESIZE:
            return LlamaIndexTraceType.SYNTHESIZE
        elif event_type == CBEventType.QUERY:
            return LlamaIndexTraceType.QUERY
        elif event_type == CBEventType.RERANKING:
            return LlamaIndexTraceType.RERANKING
        elif event_type == CBEventType.AGENT_STEP:
            return LlamaIndexTraceType.AGENT
        elif event_type == CBEventType.CHUNKING:
            return LlamaIndexTraceType.CHUNKING
        elif event_type == CBEventType.NODE_PARSING:
            return LlamaIndexTraceType.NODE_PARSING

        return event_type.value.capitalize()

    def process_payload(
        self,
        event_type: CBEventType,
        event_id: str,
        parent_id: str,
        payload: Optional[Dict[str, Any]] = None,
        is_event_end: bool = True,
    ):
        attributes = {}
        if payload == None:
            return attributes

        exception = payload.get(EventPayload.EXCEPTION)
        if exception:
            attributes["exception"] = exception

        #########################
        # NODE_PARSING
        if event_type is CBEventType.NODE_PARSING:
            documents = payload.get(EventPayload.DOCUMENTS)
            nodes = payload.get(EventPayload.NODES)
            if is_event_end:
                attributes["node_parsing_nodes"] = self.process_nodes(nodes)
            else:
                attributes["node_parsing_documents"] = documents
            return attributes

        #########################
        # CHUNKING
        if event_type is CBEventType.CHUNKING:
            chunks = payload.get(EventPayload.CHUNKS)
            if is_event_end:
                attributes["chunking_output"] = chunks
            else:
                attributes["chunking_input"] = chunks[0]
            return attributes

        #########################
        # process embedding vectors
        chunks = payload.get(EventPayload.CHUNKS)
        embeddings = payload.get(EventPayload.EMBEDDINGS)
        if chunks and embeddings:
            attributes["embeddings"] = [
                {"embedding_text": text, "embedding_vector": vector}
                for text, vector in zip(chunks, embeddings)
            ]

        #########################
        # process retrieval documents
        nodes = payload.get(EventPayload.NODES)
        if event_type is not CBEventType.RERANKING and nodes:
            attributes["retrieval_documents"] = self.process_nodes(nodes)

        #########################
        # process input (query string, prompts, messages)
        query_str = payload.get(EventPayload.QUERY_STR)
        prompt = payload.get(EventPayload.PROMPT)
        messages = payload.get(EventPayload.MESSAGES)

        if event_type is not CBEventType.RERANKING and query_str:
            attributes["input_value"] = query_str
        if prompt:
            attributes["llm_prompts"] = [prompt]
        if messages:
            if event_type is CBEventType.LLM:
                llm_msgs = [self.process_message(m) for m in messages]
                attributes["llm_input_messages"] = llm_msgs
            elif event_type is CBEventType.AGENT_STEP and len(messages):
                msg = messages[0]
                str_msg = (
                    msg.content if isinstance(msg, ChatMessage) else str(msg)
                )
                attributes["input_value"] = str_msg

        #########################
        # process response (still need to process token)
        response = payload.get(EventPayload.RESPONSE) or payload.get(
            EventPayload.COMPLETION
        )

        if response:
            attributes.update(self._get_response_output(response))
            if hasattr(response, "raw"):
                raw = response.raw
                if isinstance(raw, Mapping):
                    attributes.update(self._get_output_messages(raw))
                    if "usage" in raw:
                        attributes.update(self._get_token_counts(raw["usage"]))
                elif isinstance(
                    raw, ChatCompletion
                ):  # Handle the ChatCompletion case
                    if hasattr(raw, "choices") and hasattr(raw, "usage"):
                        # Extract data from ChatCompletion object
                        attributes.update(
                            {
                                "id": raw.id,
                                "created": raw.created,
                                "model": raw.model,
                                "usage": {
                                    "completion_tokens": raw.usage.completion_tokens,
                                    "prompt_tokens": raw.usage.prompt_tokens,
                                    "total_tokens": raw.usage.total_tokens,
                                },
                                "response": (
                                    raw.choices[0].message.content
                                    if raw.choices
                                    else None
                                ),
                            }
                        )
                    else:
                        print(f"Unexpected object structure in raw: {raw}")
                else:
                    print(f"Unexpected raw type: {type(raw)}")
            if (
                additional_kwargs := getattr(
                    response, "additional_kwargs", None
                )
            ) is not None:
                attributes.update(self._get_token_counts(additional_kwargs))

        ###########################
        # process reranking
        reranker_top_k = payload.get(EventPayload.TOP_K)
        reranker_model_name = payload.get(EventPayload.MODEL_NAME)
        query_str = payload.get(EventPayload.QUERY_STR)
        nodes = payload.get(EventPayload.NODES)

        if event_type is CBEventType.RERANKING:
            if reranker_top_k:
                attributes["reranker_top_k"] = reranker_top_k
            if reranker_model_name:
                attributes["reranker_model_name"] = reranker_model_name
            if query_str:
                attributes["reranker_query"] = query_str
            if nodes:
                processed_nodes = self.process_nodes(nodes)
                if is_event_end:
                    attributes["reranker_output_documents"] = processed_nodes
                else:
                    attributes["reranker_input_documents"] = processed_nodes

        ###########################
        # process tool
        tool = payload.get(EventPayload.TOOL)
        tool_parameters = None

        if tool:
            tool_metadata = cast(ToolMetadata, tool)
            tool_parameters = tool_metadata.to_openai_tool()["function"][
                "parameters"
            ]
            attributes["tool_name"] = tool_metadata.name
            attributes["tool_description"] = tool_metadata.description

        if tool_parameters:
            attributes["tool_parameters"] = json.dumps(tool_parameters)

        ###########################
        # process tool
        serialized = payload.get(EventPayload.SERIALIZED)
        if serialized:
            if event_type is CBEventType.EMBEDDING:
                if model_name := serialized.get("model_name"):
                    attributes["embedding_model_name"] = model_name
            if event_type is CBEventType.LLM:
                if model_name := serialized.get("model"):
                    attributes["llm_model_name"] = model_name
                    invocation_parameters = self._extract_invocation_parameters(
                        serialized
                    )
                    invocation_parameters["model"] = model_name
                    attributes["llm_hyperparameters"] = json.dumps(
                        invocation_parameters
                    )

        ###########################
        # process templates
        payloads = [payload.copy()]
        if not is_event_end:
            if event_type is CBEventType.TEMPLATING:
                templating_parent_id = self._templating_parent_id.get()
                templating_payloads = self._templating_payloads.get()
                templating_parent_id[event_id] = parent_id
                if payloads:
                    if parent_id in templating_payloads:
                        templating_payloads[parent_id].extend(payloads)
                    else:
                        templating_payloads[parent_id] = payloads
                self._templating_parent_id.set(templating_parent_id)
                self._templating_payloads.set(templating_payloads)

            if event_type is CBEventType.LLM:
                templating_payloads = self._templating_payloads.get()
                for templating_payload in templating_payloads.pop(
                    parent_id, ()
                ):
                    attributes.update(
                        self._template_attributes(templating_payload)
                    )
                self._templating_payloads.set(templating_payloads)
        else:
            if event_type is CBEventType.TEMPLATING:
                templating_parent_id = self._templating_parent_id.get()
                templating_payloads = self._templating_payloads.get()
                if (
                    parent_id := templating_parent_id.pop(event_id, None)
                ) and payload:
                    if parent_id in templating_payloads:
                        templating_payloads[parent_id].append(payload)
                    else:
                        templating_payloads[parent_id] = [payload]
                self._templating_parent_id.set(templating_parent_id)
                self._templating_payloads.set(templating_payloads)

        return attributes

    ##################################################
    ########### additional helper functions ##########
    ##################################################

    def _get_response_output(self, response: Any) -> Iterator[Tuple[str, Any]]:
        if isinstance(response, ChatResponse):
            message = response.message
            if content := message.content:
                yield "output_value", content
            else:
                yield "output_value", json.dumps(
                    message.additional_kwargs, cls=_CustomJSONEncoder
                )
        elif isinstance(response, Response):
            if response.response:
                yield "output_value", response.response
        elif isinstance(response, StreamingResponse):
            if response_txt := getattr(response, "response_txt", None):
                yield "output_value", response_txt
        else:  # if the response has unknown type, make a best-effort attempt to get the output
            yield "output_value", str(response)

    def _get_token_counts(
        self, usage: Union[object, Mapping[str, Any]]
    ) -> Iterator[Tuple[str, Any]]:
        if isinstance(usage, Mapping):
            yield from self._get_token_counts_from_mapping(usage)
        elif isinstance(usage, object):
            yield from self._get_token_counts_from_object(usage)

    def _template_attributes(
        self, payload: Dict[str, Any]
    ) -> Iterator[Tuple[str, Any]]:
        if template := payload.get(EventPayload.TEMPLATE):
            yield "llm_prompt_template", template
        if template_vars := payload.get(EventPayload.TEMPLATE_VARS):
            yield "llm_prompt_template_variables", json.dumps(template_vars)

    def _get_token_counts_from_object(
        self, usage: object
    ) -> Iterator[Tuple[str, Any]]:
        if (prompt_tokens := getattr(usage, "prompt_tokens", None)) is not None:
            yield "llm_token_prompt_count", prompt_tokens
        if (
            completion_tokens := getattr(usage, "completion_tokens", None)
        ) is not None:
            yield "llm_token_count_completion", completion_tokens
        if (total_tokens := getattr(usage, "total_tokens", None)) is not None:
            yield "llm_token_count_total", total_tokens

    def _get_token_counts_from_mapping(
        self,
        usage_mapping: Mapping[str, Any],
    ) -> Iterator[Tuple[str, Any]]:
        if (prompt_tokens := usage_mapping.get("prompt_tokens")) is not None:
            yield "llm_token_prompt_count", prompt_tokens
        if (
            completion_tokens := usage_mapping.get("completion_tokens")
        ) is not None:
            yield "llm_token_count_completion", completion_tokens
        if (total_tokens := usage_mapping.get("total_tokens")) is not None:
            yield "llm_token_count_total", total_tokens

    def process_nodes(self, nodes: List) -> Dict[str, Optional[str]]:
        if isinstance(nodes, list):
            if all(isinstance(node, NodeWithScore) for node in nodes):
                return [
                    RetrievalNode(
                        content=node_with_score.node.text,
                        id=node_with_score.node.node_id,
                        score=node_with_score.score,
                        source=node_with_score.node.metadata.get("file_path"),
                    )
                    for node_with_score in nodes
                ]
            elif all(isinstance(node, TextNode) for node in nodes):
                return [
                    RetrievalNode(
                        content=text_node.text,
                        id=text_node.node_id,
                        source=text_node.metadata.get("file_path"),
                    )
                    for text_node in nodes
                ]
            return []
        return []

    def process_message(self, message: Any) -> Dict[str, Optional[str]]:
        if isinstance(message, ChatMessage):
            message_attributes = {
                "message_role": message.role.value,
                "message_content": message.content,
            }
            # Parse the kwargs to extract the function name and parameters for function calling
            # NB: these additional kwargs exist both for 'agent' and 'function' roles
            if "name" in message.additional_kwargs:
                message_attributes["message_name"] = message.additional_kwargs[
                    "name"
                ]
            if tool_calls := message.additional_kwargs.get("tool_calls"):
                assert isinstance(
                    tool_calls, Iterable
                ), f"tool_calls must be Iterable, found {type(tool_calls)}"
                message_tool_calls = []
                for tool_call in tool_calls:
                    if message_tool_call := dict(
                        self._get_tool_call(tool_call)
                    ):
                        message_tool_calls.append(message_tool_call)
                if message_tool_calls:
                    message_attributes["message_tool_calls"] = (
                        message_tool_calls
                    )
            return message_attributes

        return {
            "message_role": "user",  # assume user if not ChatMessage
            "message_content": str(message),
        }

    def _get_tool_call(self, tool_call: object) -> Iterator[Tuple[str, Any]]:
        if function := getattr(tool_call, "function", None):
            if name := getattr(function, "name", None):
                assert isinstance(
                    name, str
                ), f"name must be str, found {type(name)}"
                yield "tool_call_function_name", name
            if arguments := getattr(function, "arguments", None):
                assert isinstance(
                    arguments, str
                ), f"arguments must be str, found {type(arguments)}"
                yield "tool_call_function_arguments_json", arguments

    def _extract_invocation_parameters(
        self, serialized: Mapping[str, Any]
    ) -> Dict[str, Any]:
        # FIXME: this is only based on openai. Other models have different parameters.
        if not hasattr(serialized, "get"):
            return {}
        invocation_parameters: Dict[str, Any] = {}
        additional_kwargs = serialized.get("additional_kwargs")
        if additional_kwargs and isinstance(additional_kwargs, Mapping):
            invocation_parameters.update(additional_kwargs)
        for key in ("temperature", "max_tokens"):
            if (value := serialized.get(key)) is not None:
                invocation_parameters[key] = value
        return invocation_parameters

    def _get_output_messages(
        self, raw: Mapping[str, Any]
    ) -> Iterator[Tuple[str, Any]]:
        assert hasattr(raw, "get"), f"raw must be Mapping, found {type(raw)}"
        if not (choices := raw.get("choices")):
            return
        assert isinstance(
            choices, Iterable
        ), f"choices must be Iterable, found {type(choices)}"
        if messages := [
            dict(self._get_message(message))
            for choice in choices
            if (message := getattr(choice, "message", None)) is not None
        ]:
            yield "llm_output_messages", messages

    def _get_message(self, message: object) -> Iterator[Tuple[str, Any]]:
        if role := getattr(message, "role", None):
            assert isinstance(
                role, str
            ), f"content must be str, found {type(role)}"
            yield "message_role", role
        if content := getattr(message, "content", None):
            assert isinstance(
                content, str
            ), f"content must be str, found {type(content)}"
            yield "message_content", content
        if tool_calls := getattr(message, "tool_calls", None):
            assert isinstance(
                tool_calls, Iterable
            ), f"tool_calls must be Iterable, found {type(tool_calls)}"
            message_tool_calls = []
            for tool_call in tool_calls:
                if message_tool_call := dict(self._get_tool_call(tool_call)):
                    message_tool_calls.append(message_tool_call)
            if message_tool_calls:
                yield "message_tool_calls", message_tool_calls


class _CustomJSONEncoder(json.JSONEncoder):
    def default(self, obj: object) -> Any:
        try:
            return super().default(obj)
        except TypeError:
            if callable(as_dict := getattr(obj, "dict", None)):
                return as_dict()
            raise<|MERGE_RESOLUTION|>--- conflicted
+++ resolved
@@ -348,19 +348,10 @@
             )
             attributes.completion_token_count = processed_payload.get(
                 "llm_token_count_completion"
-<<<<<<< HEAD
-            ]
-            track_params = self.track_params.get()
-            track_params["token_usage"] = processed_payload[
-                "llm_token_count_total"
-            ]
-            self.track_params.set(track_params)
-=======
             )
             self.track_params["token_usage"] = processed_payload.get(
                 "llm_token_count_total"
             )
->>>>>>> 7bbd8fad
 
         elif event_type == CBEventType.EMBEDDING and isinstance(
             trace_instance, EmbeddingTrace
